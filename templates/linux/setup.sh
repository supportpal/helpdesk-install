--- conflicted
+++ resolved
@@ -1,11 +1,7 @@
 #!/bin/bash
 set -eu -o pipefail
 
-<<<<<<< HEAD
 version="0.5.1"
-=======
-version="0.5.0"
->>>>>>> 3ec3ca06
 
 supported="The following Linux OSs are supported, on x86_64 only:
     * RHEL 8, & 9
