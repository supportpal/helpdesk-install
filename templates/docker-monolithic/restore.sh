#!/bin/bash

set -eu -o pipefail

LAST_BACKUP_DIR="backup"
if [[ ! -d "${LAST_BACKUP_DIR}" ]]; then
  echo "The ${LAST_BACKUP_DIR}/ directory does not exist. Create the directory, add your backup file to it and try again."; exit 1
fi

echo "Searching ${LAST_BACKUP_DIR}/ directory for backups..."

# shellcheck disable=SC2012
LAST_BACKUP_FILE_PATH="$(ls -1t ${LAST_BACKUP_DIR}/app-*.tar.gz | head -n1)"
if [[ ! -f "${LAST_BACKUP_FILE_PATH}" ]]; then
  echo "No backup files found. Add your backup to the ${LAST_BACKUP_DIR}/ directory and try again."; exit 1
fi

LAST_BACKUP_FILE="$(echo "${LAST_BACKUP_FILE_PATH}" | xargs basename)"
TIMESTAMP=$(date +%Y-%m-%d-%H-%M-%S-%s)
TEMP_BACKUP_DIR="/tmp/tmp-backups/${TIMESTAMP}"

# Determine command path. app:restore moved to app-manager in v4.2.0
GTE_v420="$(docker exec supportpal php -r "\$release = require '/var/www/supportpal/config/release.php'; echo (int) version_compare(\$release['version'], '4.2.0', '>=');")"
if [[ "$GTE_v420" = "0" ]]; then COMMAND_PATH="/var/www/supportpal"; else COMMAND_PATH="/var/www/supportpal/app-manager"; fi

echo "Found ${LAST_BACKUP_FILE}..."

echo "Stopping services..."
docker exec supportpal bash -c "sudo find -L /etc/service -maxdepth 1 -mindepth 1 -type d ! -name 'redis' ! -name '00redis' ! -name 'mysql' ! -name '00mysql' -printf '%f\n' -exec sv stop {} \;"

echo "Restoring..."

docker exec supportpal bash -c "mkdir -p ${TEMP_BACKUP_DIR}"
docker cp "${LAST_BACKUP_DIR}/${LAST_BACKUP_FILE}" "supportpal:${TEMP_BACKUP_DIR}/"
TAR_OUTPUT=$(docker exec supportpal bash -c "cd ${TEMP_BACKUP_DIR} && tar -xvzf ${LAST_BACKUP_FILE}")
docker exec supportpal bash -c "cd ${COMMAND_PATH} && php artisan app:restore ${TEMP_BACKUP_DIR}/${LAST_BACKUP_FILE} --no-verify --force"

# If backup generated via docker, restore volumes.
if echo "${TAR_OUTPUT}" | grep -qs '^volumes-monolithic/$'; then
  echo 'Restoring volume data...'

  docker exec -u root supportpal bash -c "cp -r ${TEMP_BACKUP_DIR}/volumes-monolithic/cache/redis-data /"
  docker exec -u root supportpal bash -c "cp -r ${TEMP_BACKUP_DIR}/volumes-monolithic/caddy/caddy /"
  if echo "${TAR_OUTPUT}" | grep -qs '^volumes-monolithic/meilisearch'; then
<<<<<<< HEAD
    docker exec -u root supportpal bash -c "cp -r ${TEMP_BACKUP_DIR}/volumes-monolithic/meilisearch /"
  fi
  if echo "${TAR_OUTPUT}" | grep -qs '^volumes-monolithic/qdrant'; then
    docker exec -u root supportpal bash -c "cp -r ${TEMP_BACKUP_DIR}/volumes-monolithic/qdrant/qdrant /"
=======
    docker exec -u root supportpal bash -c "cp -r ${TEMP_BACKUP_DIR}/volumes-monolithic/meilisearch/meilisearch /"
>>>>>>> 70d7ccd5
  fi
  rm -rf "backup/${TIMESTAMP}/"
fi

echo "Restarting services..."
docker compose down
docker compose up -d<|MERGE_RESOLUTION|>--- conflicted
+++ resolved
@@ -42,14 +42,10 @@
   docker exec -u root supportpal bash -c "cp -r ${TEMP_BACKUP_DIR}/volumes-monolithic/cache/redis-data /"
   docker exec -u root supportpal bash -c "cp -r ${TEMP_BACKUP_DIR}/volumes-monolithic/caddy/caddy /"
   if echo "${TAR_OUTPUT}" | grep -qs '^volumes-monolithic/meilisearch'; then
-<<<<<<< HEAD
-    docker exec -u root supportpal bash -c "cp -r ${TEMP_BACKUP_DIR}/volumes-monolithic/meilisearch /"
+    docker exec -u root supportpal bash -c "cp -r ${TEMP_BACKUP_DIR}/volumes-monolithic/meilisearch/meilisearch /"
   fi
   if echo "${TAR_OUTPUT}" | grep -qs '^volumes-monolithic/qdrant'; then
     docker exec -u root supportpal bash -c "cp -r ${TEMP_BACKUP_DIR}/volumes-monolithic/qdrant/qdrant /"
-=======
-    docker exec -u root supportpal bash -c "cp -r ${TEMP_BACKUP_DIR}/volumes-monolithic/meilisearch/meilisearch /"
->>>>>>> 70d7ccd5
   fi
   rm -rf "backup/${TIMESTAMP}/"
 fi
